const ChatGPTApp = (function () {

  let OpenAIKey = "";
  let GoogleCustomSearchAPIKey = "";
  let BROWSING = false;

  let SEARCH_RESULTS = [];

  /**
   * @class
   * Class representing a function known by function calling model
   */
  class FunctionObject {
    constructor() {
      let name = '';
      let description = '';
      let properties = {};
      let required = [];
      let argumentsInRightOrder = [];
      let maximumNumberOfCalls = 1;
      let endingFunction = false;
      let onlyArgs = false;

      /**
       * Sets the name for a function.
       * @param {string} newName - The name to set for the function.
       * @returns {FunctionObject} - The current Function instance.
       */
      this.setName = function (newName) {
        name = newName;
        return this;
      };

      /**
       * Sets the description for a function.
       * @param {string} newDescription - The description to set for the function.
       * @returns {FunctionObject} - The current Function instance.
       */
      this.setDescription = function (newDescription) {
        description = newDescription;
        return this;
      };

      /**
       * OPTIONAL
       * If enabled, the conversation will automatically end when this function is called.
       * Default : false
       * @param {boolean} bool - Whether or not you wish for the option to be enabled. 
       * @returns {FunctionObject} - The current Function instance.
       */
      this.endWithResult = function (bool) {
        if (bool) {
          endingFunction = true;
        }
        return this;
      }

      /**
       * Adds a property (arg) to the function.
       * 
       * Note: Parameters are required by default. Set 'isOptional' to true to make a parameter optional.
       *
       * @param {string} name - The property name.
       * @param {string} type - The property type.
       * @param {string} description - The property description.
       * @param {boolean} [isOptional] - To set if the argument is optional (default: false).
       * @returns {FunctionObject} - The current Function instance.
       */
      this.addParameter = function (name, type, description, isOptional = false) {
        let itemsType;


        if (String(type).includes("Array")) {
          let startIndex = type.indexOf("<") + 1;
          let endIndex = type.indexOf(">");
          itemsType = type.slice(startIndex, endIndex);
          type = "array";
        }

        properties[name] = {
          type: type,
          description: description
        };

        if (type === "array") {
          if (itemsType) {
            properties[name]["items"] = {
              type: itemsType
            }
          } else {
            Logger.log("Please precise the type of the items contained in the array when calling addParameter. Use format Array.<itemsType> for the type parameter.");
            return
          }

        }

        argumentsInRightOrder.push(name);
        if (!isOptional) {
          required.push(name);
        }
        return this;
      }

      /**
        * OPTIONAL
        * If enabled, the conversation will automatically end when this function is called and the chat will return the arguments in a stringified JSON object.
        * Default : false
        * @param {boolean} bool - Whether or not you wish for the option to be enabled. 
        * @returns {FunctionObject} - The current Function instance.
        */
      this.onlyReturnArguments = function (bool) {
        if (bool) {
          onlyArgs = true;
        }
        return this;
      }

      /**
       * Returns a JSON representation of the message.
       * @returns {object} - The JSON representation of the message.
       */
      this.toJSON = function () {
        return {
          name: name,
          description: description,
          parameters: {
            type: "object",
            properties: properties,
            required: required
          },
          argumentsInRightOrder: argumentsInRightOrder,
          maximumNumberOfCalls: maximumNumberOfCalls,
          endingFunction: endingFunction,
          onlyArgs: onlyArgs
        };
      };
    }
  }

  let webSearchFunction = new FunctionObject()
    .setName("webSearch")
    .setDescription("Perform a web search via the Google Custom Search JSON API. Returns an array of search results (including the URL, title and text snippets for each result)")
    .addParameter("q", "string", "the query for the web search.");

  let urlFetchFunction = new FunctionObject()
    .setName("urlFetch")
    .setDescription("Fetch the viewable contents of a web page. It will strip HTML tags, returning just raw text.")
    .addParameter("url", "string", "The URL to fetch.");

  /**
   * @class
   * Class representing a chat.
   */
  class Chat {
    constructor() {
      let messages = [];
      let functions = [];
      let model = "gpt-3.5-turbo"; // default 
      let temperature = 0;
      let maxToken = 300;

      /**
       * Add a message to the chat.
       * @param {string} messageContent - The message to be added.
       * @param {boolean} [system] - OPTIONAL - True if message from system, False for user. 
       * @returns {Chat} - The current Chat instance.
       */
      this.addMessage = function (messageContent, system) {
        let role = "user";
        if (system) {
          role = "system";
        }
        messages.push({ role: role, content: messageContent });
        return this;
      };

      /**
       * Add a function to the chat.
       * @param {FunctionObject} functionObject - The function to be added.
       * @returns {Chat} - The current Chat instance.
       */
      this.addFunction = function (functionObject) {
        functions.push(functionObject);
        return this;
      };

      /**
       * Get the messages of the chat.
       * returns {string[]} - The messages of the chat.
       */
      this.getMessages = function () {
        return JSON.stringify(messages);
      };

      /**
       * Get the functions of the chat.
       * returns {FunctionObject[]} - The functions of the chat.
       */
      this.getFunctions = function () {
        return JSON.stringify(functions);
      };

      this.enableBrowsing = function (bool) {
        if (bool) {
          BROWSING = true
        }
        return this;
      }

      /**
       * Start the chat conversation.
       * Will return the chat answer.
       * If a function calling model is used, will call several functions until the chat decides that nothing is left to do.
       * @param {object} [advancedParametersObject] - OPTIONAL - For more advanced settings and specific usage only. {model, temperature, function_call}
       * @returns {Promise<string>} - the stringifed last message of the chat 
       */
      this.run = async function (advancedParametersObject) {
        if (advancedParametersObject) {
          if (advancedParametersObject.hasOwnProperty("model")) {
            model = advancedParametersObject.model;
          }
          if (advancedParametersObject.hasOwnProperty("temperature")) {
            temperature = advancedParametersObject.temperature;
          }
        }

<<<<<<< HEAD
        if (BROWSING && messages[messages.length - 1].role !== "function") {
=======
        let numberOfWebResearch
        if (BROWSING) {
>>>>>>> 2e54d8c2
          messages.push({ role: "system", content: "You are able to perform queries on Google search using the function webSearch, then open results and get the content of a web page using the function urlFetch." });
          functions.push(webSearchFunction);
          functions.push(urlFetchFunction);
        }

        let payload = {
          'messages': messages,
          'model': model,
          'max_tokens': maxToken,
          'temperature': temperature,
          'user': Session.getTemporaryActiveUserKey()
        };

        let functionCalling = false;
        if (advancedParametersObject) {
          if (advancedParametersObject.hasOwnProperty("function_calling")) { // the user has set a specific function to call
            payload.functions = functions;
            let function_calling = { name: advancedParametersObject.function_calling };
            payload.function_call = function_calling;
            functionCalling = true;
          }
        } else if (functions.length >> 0) { // the user has added functions, we enable function calling
          payload.functions = functions;
          payload.function_call = 'auto';
          functionCalling = true;
        }

        let maxAttempts = 5;
        let attempt = 0;
        let success = false;

        let responseMessage;
        let endReason;

        while (attempt < maxAttempts && !success) {
          let options = {
            'method': 'post',
            'headers': {
              'Content-Type': 'application/json',
              'Authorization': 'Bearer ' + OpenAIKey
            },
            'payload': JSON.stringify(payload),
            'muteHttpExceptions': true
          };

          let response = UrlFetchApp.fetch('https://api.openai.com/v1/chat/completions', options);
          let responseCode = response.getResponseCode();

          if (responseCode === 200) {
            // The request was successful, exit the loop.
            responseMessage = JSON.parse(response.getContentText()).choices[0].message;
            endReason = JSON.parse(response.getContentText()).choices[0].finish_reason;
            if (endReason == "length") {
              Logger.log({
                message: "WARNING : Answer has been troncated because it was too long. To resolve this issue, you can increase the max_tokens property",
                currentMaxToken: maxToken
              });
            }
            success = true;
          } else if (responseCode === 503) {
            // The server is temporarily unavailable, wait before retrying.
            let delay = Math.pow(2, attempt) * 1000; // Delay in milliseconds, starting at 1 second.
            Utilities.sleep(delay);
            attempt++;
          } else {
            // The request failed for another reason, log the error and exit the loop.
            console.error('Request failed with response code', responseCode);
            break;
          }
        }

        if (!success) {
          console.error('Failed to fetch the URL after', maxAttempts, 'attempts');
          return messages[-1];
        }

<<<<<<< HEAD
        // Logger.log({
        //   message: 'Got response from open AI API',
        //   response: JSON.stringify(responseMessage)
        // });
=======
        Logger.log({
          message: 'Got response from open AI API',
          response: JSON.stringify(responseMessage)
        });
>>>>>>> 2e54d8c2

        if (functionCalling) {
          // Check if GPT wanted to call a function
          if (responseMessage.function_call) {
            // Call the function
            let functionName = responseMessage.function_call.name;
            let functionArgs = parseResponse(responseMessage.function_call.arguments);

            let argsOrder = [];
            let endWithResult = false;
            let onlyReturnArguments = false;

            for (let f in functions) {
              let currentFunction = functions[f].toJSON();
              if (currentFunction.name == functionName) {
                argsOrder = currentFunction.argumentsInRightOrder; // get the args in the right order
                endWithResult = currentFunction.endingFunction;
                onlyReturnArguments = currentFunction.onlyArgs;
                break;
              }
            }

            if (endWithResult) {
              let functionResponse = callFunction(functionName, functionArgs, argsOrder);
              if (typeof functionResponse != "string") {
                functionResponse = String(functionResponse);
              }
              Logger.log({
                message: "Conversation stopped because end function has been called",
                functionName: functionName,
                functionArgs: functionArgs,
                functionResponse: functionResponse
              });
              return messages[messages.length - 1];


            } else if (onlyReturnArguments) {
              Logger.log({
                message: "Conversation stopped because argument return has been enabled - No function has been called",
                functionName: functionName,
                functionArgs: functionArgs,
              });
              return functionArgs;
            } else {
              let functionResponse = callFunction(functionName, functionArgs, argsOrder);
              if (typeof functionResponse != "string") {
                functionResponse = String(functionResponse);
              }
              if (functionName !== "webSearch" && functionName !== "urlFetch") {
                Logger.log({
                  message: "Function calling called " + functionName,
                  arguments: functionArgs,
                });
              }
              else if (functionName == "webSearch") {
                SEARCH_RESULTS = JSON.parse(functionResponse);
              }
              else if (functionName == "urlFetch") {
                if (!functionResponse) {
                  Logger.log("The website didn't respond, going back to the results page");
                  let searchResults = JSON.parse(messages[messages.length - 1].content);
                  let newSearchResult = searchResults.filter(function (obj) {
                    return obj.link !== functionArgs.url;
                  });
                  messages[messages.length - 1].content = JSON.stringify(newSearchResult);
                }

              }
              // Inform the chat that the function has been called
              messages.push({
                "role": "assistant",
                "content": null,
                "function_call": { "name": functionName, "arguments": JSON.stringify(functionArgs) }
              });
              messages.push(
                {
                  "role": "function",
                  "name": functionName,
                  "content": functionResponse,
                }
              )
            }

            this.run();

          }
          else {
            // no function has been called 
            Logger.log({
              message: "No function has been called by the model",
            });
            // if no function has been found, stop here
            return messages[messages.length - 1];
          }
        }
        else {
<<<<<<< HEAD
          return messages[messages.length - 1];
=======
          // Logger.log(responseMessage.content)
          // Return the chat answer
          return responseMessage;
>>>>>>> 2e54d8c2
        }
      }
    }
  }

  function callFunction(functionName, jsonArgs, argsOrder) {
    // Handle internal functions
    if (functionName == "webSearch") {
      return webSearch(jsonArgs.q);
    }
    if (functionName == "urlFetch") {
      return urlFetch(jsonArgs.url);
    }
    // Parse JSON arguments
    var argsObj = jsonArgs;
    let argsArray = argsOrder.map(argName => argsObj[argName]);

    // Call the function dynamically
    if (globalThis[functionName] instanceof Function) {
      let functionResponse = globalThis[functionName].apply(null, argsArray);
      if (functionResponse) {
        return functionResponse;
      } else {
        return "the function has been sucessfully executed but has nothing to return";
      }
    } else {
      Logger.log("Function not found or not a function: " + functionName);
      return "the function was not found and was not executed."
    }
  }

  function parseResponse(response) {
    try {
      let parsedReponse = JSON.parse(response);
      return parsedReponse;
    } catch (e) {
      // Split the response into lines
      let lines = response.trim().split('\n');

      if (lines[0] !== '{') {
        return null;
      }
      else if (lines[lines.length - 1] !== '}') {
        lines.push('}');
      }
      for (let i = 1; i < lines.length - 1; i++) {
        let line = lines[i].trim();
        // For other lines, check for missing values or colons
        line = line.trimEnd();  // Strip trailing white spaces
        if (line[line.length - 1] !== ',') {
          if (line[line.length - 1] == ':') {
            // If line has the format "property":, add null,
            lines[i] = line + ' ""';
          } else if (!line.includes(':')) {
            lines[i] = line + ': ""';
          } else if (line[line.length - 1] !== '"') {
            lines[i] = line + '"';
          }
        }
      }
      // Reconstruct the response
      response = lines.join('\n').trim();

      // Try parsing the corrected response
      try {
        let parsedResponse = JSON.parse(response);
        return parsedResponse;
      } catch (e) {
        // If parsing still fails, log the error and return null.
        console.warn({
          message: 'Error parsing corrected response: ' + e.message,
          argumentJSON: response
        });
        return null;
      }
    }
  }

  function webSearch(q) {
    Logger.log(`Web search : "${q}"`);
    const searchEngineId = "221c662683d054b63";
    const url = `https://www.googleapis.com/customsearch/v1?key=${GoogleCustomSearchAPIKey}&cx=${searchEngineId}&q=${encodeURIComponent(q)}`;

    let response = UrlFetchApp.fetch(url);
    let data = JSON.parse(response.getContentText());

    let resultsInfo = [];
    let resultsContent = [];

    if (data.items) {
      resultsInfo = data.items.map(function (item) {
        return {
          title: item.title,
          link: item.link,
          snippet: item.snippet
        };
      }).filter(Boolean); // Remove undefined values from the results array
    }
    return JSON.stringify(resultsInfo);
  }

  function urlFetch(url) {
    Logger.log("Clicked on a link");
    let pageContent = UrlFetchApp.fetch(url).getContentText();
    pageContent = sanitizeHtml(pageContent);
    return pageContent;
  }

  function sanitizeHtml(pageContent) {

    var startBody = pageContent.indexOf('<body');
    var endBody = pageContent.indexOf('</body>') + '</body>'.length;
    var bodyContent = pageContent.slice(startBody, endBody);

    // naive way to extract paragraphs
    var paragraphs = bodyContent.match(/<p[^>]*>([^<]+)<\/p>/g);

    var usefullContent = "";
    if (paragraphs) {
      for (var i = 0; i < paragraphs.length; i++) {
        var paragraph = paragraphs[i];

        // remove HTML tags
        var taglessParagraph = paragraph.replace(/<[^>]+>/g, '');

        usefullContent += taglessParagraph + '\n';
      }
    }

    // remove doctype
    usefullContent = usefullContent.replace(/<!DOCTYPE[^>]*>/i, '');

    // remove html comments
    usefullContent = usefullContent.replace(/<!--[\s\S]*?-->/g, '');

    // remove new lines
    usefullContent = usefullContent.replace(/\n/g, '');

    // replace multiple spaces with a single space
    usefullContent = usefullContent.replace(/ +(?= )/g, '');

    // trim the result
    usefullContent = usefullContent.trim();

    return usefullContent;
  }


  return {
    /**
     * Create a new chat.
     * @params {string} apiKey - Your OPEN AI API key.
     * @returns {Chat} - A new Chat instance.
     */
    newChat: function () {
      return new Chat();
    },

    /**
     * Create a new function.
     * @returns {FunctionObject} - A new Function instance.
     */
    newFunction: function () {
      return new FunctionObject();
    },

    setOpenAIAPIKey: function (apiKey) {
      OpenAIKey = apiKey;
    },

    setGoogleAPIKey: function (apiKey) {
      GoogleCustomSearchAPIKey = apiKey;
    },
  }
}
)();<|MERGE_RESOLUTION|>--- conflicted
+++ resolved
@@ -224,12 +224,7 @@
           }
         }
 
-<<<<<<< HEAD
         if (BROWSING && messages[messages.length - 1].role !== "function") {
-=======
-        let numberOfWebResearch
-        if (BROWSING) {
->>>>>>> 2e54d8c2
           messages.push({ role: "system", content: "You are able to perform queries on Google search using the function webSearch, then open results and get the content of a web page using the function urlFetch." });
           functions.push(webSearchFunction);
           functions.push(urlFetchFunction);
@@ -306,17 +301,10 @@
           return messages[-1];
         }
 
-<<<<<<< HEAD
         // Logger.log({
         //   message: 'Got response from open AI API',
         //   response: JSON.stringify(responseMessage)
         // });
-=======
-        Logger.log({
-          message: 'Got response from open AI API',
-          response: JSON.stringify(responseMessage)
-        });
->>>>>>> 2e54d8c2
 
         if (functionCalling) {
           // Check if GPT wanted to call a function
@@ -413,13 +401,7 @@
           }
         }
         else {
-<<<<<<< HEAD
           return messages[messages.length - 1];
-=======
-          // Logger.log(responseMessage.content)
-          // Return the chat answer
-          return responseMessage;
->>>>>>> 2e54d8c2
         }
       }
     }
